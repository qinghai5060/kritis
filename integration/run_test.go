--- conflicted
+++ resolved
@@ -282,12 +282,9 @@
 	}
 }
 
-<<<<<<< HEAD
-=======
 // Complete setUp for an ISP test. Returns a tearDown function.
 func setUpISP(t *testing.T) (kubernetes.Interface, *v1.Namespace, func(t *testing.T)) {
 	cs, ns, instInNsCleanup := setUpKritisInNS(t)
->>>>>>> 223707e7
 	createAttestationAuthority(t, *gcpProject, ns.Name)
 	isp, err := processTemplate("image-security-policy/my-isp.yaml", ns.Name)
 	if err != nil {
