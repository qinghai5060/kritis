--- conflicted
+++ resolved
@@ -283,7 +283,10 @@
 	}
 }
 
-<<<<<<< HEAD
+// Complete setUp for an ISP test. Returns a tearDown function.
+func setUpISP(t *testing.T) (kubernetes.Interface, *v1.Namespace, func(t *testing.T)) {
+	cs, ns, instInNsCleanup := setUpKritisInNS(t)
+
 	// Generate a key value pair
 	pubKey, privKey := testutil.CreateKeyPair(t, aaSecret)
 	// Create key secret in k8s cluster
@@ -291,12 +294,6 @@
 	// Create AA in k8s cluster
 	createAA(t, *gcpProject, ns.Name, pubKey)
 
-=======
-// Complete setUp for an ISP test. Returns a tearDown function.
-func setUpISP(t *testing.T) (kubernetes.Interface, *v1.Namespace, func(t *testing.T)) {
-	cs, ns, instInNsCleanup := setUpKritisInNS(t)
-	createAttestationAuthority(t, *gcpProject, ns.Name)
->>>>>>> 70f5ceb0
 	isp, err := processTemplate("image-security-policy/my-isp.yaml", ns.Name)
 	if err != nil {
 		t.Fatalf("failed to process isp template: %v", err)
@@ -377,12 +374,10 @@
 		{
 			// Policy under test has two attestation authorities,
 			// but the image deployed only has an attestation by
-			// one of those auths (assuming the one-time setup was
-			// done correctly).  So this test case exercises the
-			// needs-only-one (disjunctive) semantics of GAP.
+			// one of those auths.
 			"nginx/nginx-digest.yaml",
-			[]string{"nginx-digest"},
-			"",
+			[]string{},
+			"not attested",
 		},
 		{
 			// Image deployed has no required attestations.
