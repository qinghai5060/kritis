# Cloudbuild pipeline for a build with an image
# that passes the vuln policy
steps:
  # Build a 'bad' image
  - name: gcr.io/cloud-builders/docker
    entrypoint: /bin/bash
    args:
      - -c
      - |
        docker build -t gcr.io/$PROJECT_ID/binauthz-test:latest -f ./Dockerfile.bad .
    id: build
  - name: gcr.io/cloud-builders/docker
    entrypoint: /bin/bash
    args:
    - -c
    - |
      docker push gcr.io/$PROJECT_ID/binauthz-test:latest &&
      docker image inspect gcr.io/$PROJECT_ID/binauthz-test:latest --format '{{index .RepoDigests 0}}' > image-digest.txt &&
      cat image-digest.txt
    id: push
  - name: gcr.io/$PROJECT_ID/kritis-signer
    entrypoint: /bin/bash
    args:
    - -c
    - |
      /kritis/signer \
      -v=10 \
      -alsologtostderr \
      -image=$(/bin/cat image-digest.txt) \
<<<<<<< HEAD
      -credentials=kritis-service-account.json \
      -private_key=gpg.priv \
      -public_key=gpg.pub \
      -policy=policy.yaml
    waitFor: push
=======
      -policy=policy.yaml \
      -mode=check-only
    waitFor: vulnpoll
>>>>>>> bbfc7932
    id: vulnsign
images: ['gcr.io/$PROJECT_ID/binauthz-test:latest']<|MERGE_RESOLUTION|>--- conflicted
+++ resolved
@@ -27,16 +27,8 @@
       -v=10 \
       -alsologtostderr \
       -image=$(/bin/cat image-digest.txt) \
-<<<<<<< HEAD
-      -credentials=kritis-service-account.json \
-      -private_key=gpg.priv \
-      -public_key=gpg.pub \
-      -policy=policy.yaml
-    waitFor: push
-=======
       -policy=policy.yaml \
       -mode=check-only
-    waitFor: vulnpoll
->>>>>>> bbfc7932
+    waitFor: push
     id: vulnsign
 images: ['gcr.io/$PROJECT_ID/binauthz-test:latest']