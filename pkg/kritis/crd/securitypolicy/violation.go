/*
Copyright 2018 Google LLC

Licensed under the Apache License, Version 2.0 (the "License");
you may not use this file except in compliance with the License.
You may obtain a copy of the License at

    http://www.apache.org/licenses/LICENSE-2.0

Unless required by applicable law or agreed to in writing, software
distributed under the License is distributed on an "AS IS" BASIS,
WITHOUT WARRANTIES OR CONDITIONS OF ANY KIND, either express or implied.
See the License for the specific language governing permissions and
limitations under the License.
*/

package securitypolicy

import (
	"fmt"

	"github.com/grafeas/kritis/pkg/kritis/apis/kritis/v1beta1"
	"github.com/grafeas/kritis/pkg/kritis/constants"
	"github.com/grafeas/kritis/pkg/kritis/metadata"
)

type Reason string

// A list of security policy violations
// TODO: Add Attestation checking violations
const (
	UnqualifiedImageViolation int = iota
	FixUnavailableViolation
	SeverityViolation
)

// Violation represents a vulnerability that violates an ISP
type Violation struct {
	Vulnerability metadata.Vulnerability
	Violation     int
	Reason        Reason
}

<<<<<<< HEAD
// UnqualifiedImageReason returns a detailed reason if the image is unqualified
func UnqualifiedImageReason(image string) Reason {
	return Reason(fmt.Sprintf("%s is not a fully qualified image", image))
=======
// UnqualifiedImageViolationReason returns a detailed reason if the image is unqualified
func UnqualifiedImageViolationReason(image string) Reason {
	return Reason(fmt.Sprintf("%s is not a fully qualified image. You can run 'kubectl plugin resolve-tags' to qualify all images with a digest.", image))
>>>>>>> 70b260ba
}

// FixUnavailabileReason returns a detailed reason if an unfixable CVE exceeds max severity
func FixUnavailableReason(image string, v metadata.Vulnerability, isp v1beta1.ImageSecurityPolicy) Reason {
	ms := isp.Spec.PackageVulnerabilityRequirements.MaximumFixUnavailableSeverity
	if ms == constants.BlockAll {
		return Reason(fmt.Sprintf("found unfixable CVE %s in %s which isn't whitelisted, violating max severity %s",
			v.CVE, image, ms))
	}
	return Reason(fmt.Sprintf("found unfixable CVE %s in %s, which has severity %s exceeding max severity %s",
		v.CVE, image, v.Severity, ms))
}

// SeverityReason returns a detailed reason if a CVE exceeds max severity
func SeverityReason(image string, v metadata.Vulnerability, isp v1beta1.ImageSecurityPolicy) Reason {
	ms := isp.Spec.PackageVulnerabilityRequirements.MaximumSeverity
	if ms == constants.BlockAll {
		return Reason(fmt.Sprintf("found CVE %s in %s which isn't whitelisted, violating max severity %s",
			v.CVE, image, ms))
	}
	return Reason(fmt.Sprintf("found CVE %s in %s, which has severity %s exceeding max severity %s",
		v.CVE, image, v.Severity, ms))
}<|MERGE_RESOLUTION|>--- conflicted
+++ resolved
@@ -41,15 +41,9 @@
 	Reason        Reason
 }
 
-<<<<<<< HEAD
 // UnqualifiedImageReason returns a detailed reason if the image is unqualified
 func UnqualifiedImageReason(image string) Reason {
-	return Reason(fmt.Sprintf("%s is not a fully qualified image", image))
-=======
-// UnqualifiedImageViolationReason returns a detailed reason if the image is unqualified
-func UnqualifiedImageViolationReason(image string) Reason {
 	return Reason(fmt.Sprintf("%s is not a fully qualified image. You can run 'kubectl plugin resolve-tags' to qualify all images with a digest.", image))
->>>>>>> 70b260ba
 }
 
 // FixUnavailabileReason returns a detailed reason if an unfixable CVE exceeds max severity
