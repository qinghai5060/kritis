/*
Copyright 2018 Google LLC

Licensed under the Apache License, Version 2.0 (the "License");
you may not use this file except in compliance with the License.
You may obtain a copy of the License at

    http://www.apache.org/licenses/LICENSE-2.0

Unless required by applicable law or agreed to in writing, software
distributed under the License is distributed on an "AS IS" BASIS,
WITHOUT WARRANTIES OR CONDITIONS OF ANY KIND, either express or implied.
See the License for the specific language governing permissions and
limitations under the License.
*/

package review

import (
	"encoding/base64"
	"fmt"

	"github.com/golang/glog"
	"github.com/grafeas/kritis/pkg/kritis/apis/kritis/v1beta1"
	"github.com/grafeas/kritis/pkg/kritis/container"
	"github.com/grafeas/kritis/pkg/kritis/crd/authority"
	"github.com/grafeas/kritis/pkg/kritis/crd/securitypolicy"
	"github.com/grafeas/kritis/pkg/kritis/metadata"
	"github.com/grafeas/kritis/pkg/kritis/policy"
	"github.com/grafeas/kritis/pkg/kritis/secrets"
	"github.com/grafeas/kritis/pkg/kritis/util"
	"github.com/grafeas/kritis/pkg/kritis/violation"

	v1 "k8s.io/api/core/v1"
)

type Reviewer struct {
	config *Config
	client metadata.Fetcher
}

type Config struct {
	Validate  securitypolicy.ValidateFunc
	Secret    secrets.Fetcher
	Auths     authority.Fetcher
	Strategy  violation.Strategy
	IsWebhook bool
}

func New(client metadata.Fetcher, c *Config) Reviewer {
	return Reviewer{
		client: client,
		config: c,
	}
}

// Review reviews a set of images against a set of policies
// Returns error if violations are found and handles them as per violation strategy
func (r Reviewer) Review(images []string, isps []v1beta1.ImageSecurityPolicy, pod *v1.Pod) error {
	images = util.RemoveGloballyWhitelistedImages(images)
	if len(images) == 0 {
		glog.Infof("images are all globally whitelisted, returning successful status: %s", images)
		return nil
	}
	if len(isps) == 0 {
		return nil
	}

	for _, isp := range isps {
		glog.Infof("Validating against ImageSecurityPolicy %s", isp.Name)
		// Get all AttestationAuthorities in this policy.
		auths, err := r.getAttestationAuthoritiesForISP(isp)
		if err != nil {
			return err
		}
		for _, image := range images {
			glog.Infof("Check if %s as valid Attestations.", image)
			isAttested, attestations := r.fetchAndVerifyAttestations(image, auths, pod)
			// Skip vulnerability check for Webhook if attestations found.
			if isAttested && r.config.IsWebhook {
				continue
			}

			glog.Infof("Getting vulnz for %s", image)
			violations, err := r.config.Validate(isp, image, r.client)
			if err != nil {
				return fmt.Errorf("error validating image security policy %v", err)
			}
			if len(violations) != 0 {
				return r.handleViolations(image, pod, violations)
			}
			if r.config.IsWebhook {
				if err := r.addAttestations(image, attestations, isp); err != nil {
					glog.Errorf("error adding attestations %s", err)
				}
			}
			glog.Infof("Found no violations for %s within ISP %s", image, isp.Name)
		}
	}
	return nil
}

func (r Reviewer) fetchAndVerifyAttestations(image string, auths []v1beta1.AttestationAuthority, pod *v1.Pod) (bool, []metadata.PGPAttestation) {
	attestations, err := r.client.Attestations(image)
	if err != nil {
		glog.Errorf("Error while fetching attestations %s", err)
		return false, attestations
	}
	isAttested := r.hasValidImageAttestations(image, attestations, auths)
	if err := r.config.Strategy.HandleAttestation(image, pod, isAttested); err != nil {
		glog.Errorf("error handling attestations %v", err)
	}
	return isAttested, attestations
}

// hasValidImageAttestations return true if any one image attestation is verified.
func (r Reviewer) hasValidImageAttestations(image string, attestations []metadata.PGPAttestation, auths []v1beta1.AttestationAuthority) bool {
	if len(attestations) == 0 {
		glog.Infof(`No attestations found for image %s.
This normally happens when you deploy a pod before kritis or no attestation authority is deployed.
Please see instructions `, image)
	}
	host, err := container.NewAtomicContainerSig(image, map[string]string{})
	if err != nil {
		glog.Error(err)
		return false
	}
	keys := map[string]string{}
	for _, auth := range auths {
<<<<<<< HEAD
		s, err := secrets.NewPgpKey("", "", auth.Spec.PublicKeyData)
=======
		key, fingerprint, err := fingerprint(auth.Spec.PublicKeyData)
>>>>>>> be248cc7
		if err != nil {
			glog.Errorf("Error parsing key for %q: %v", auth.Name, err)
			continue
		}
		keys[fingerprint] = key
	}
	for _, a := range attestations {
		if err = host.VerifyAttestationSignature(keys[a.KeyID], a.Signature); err != nil {
			glog.Errorf("Could not find verify attestation for attestation authority %s", a.KeyID)
		} else {
			return true
		}
	}
	return false
}

func (r Reviewer) handleViolations(image string, pod *v1.Pod, violations []policy.Violation) error {
	errMsg := fmt.Sprintf("found violations in %s", image)
	// Check if one of the violations is that the image is not fully qualified
	for _, v := range violations {
		if v.Type() == policy.UnqualifiedImageViolation {
			errMsg = fmt.Sprintf(`%s is not a fully qualified image.
			  You can run 'kubectl plugin resolve-tags' to qualify all images with a digest.
			  Instructions for installing the plugin can be found at https://github.com/grafeas/kritis/blob/master/cmd/kritis/kubectl/plugins/resolve`, image)
		}
	}
	if err := r.config.Strategy.HandleViolation(image, pod, violations); err != nil {
		return fmt.Errorf("%s. error handling violation %v", errMsg, err)
	}
	return fmt.Errorf(errMsg)
}

func (r Reviewer) addAttestations(image string, atts []metadata.PGPAttestation, isp v1beta1.ImageSecurityPolicy) error {
	// Get all AttestationAuthorities in this policy.
	auths, err := r.getAttestationAuthoritiesForISP(isp)
	if err != nil {
		return err
	}
	if len(auths) == 0 {
		return fmt.Errorf("no attestation authorities configured for security policy %s", isp.Name)
	}
	keys := map[string]string{}
	for _, auth := range auths {
<<<<<<< HEAD
		s, err := secrets.NewPgpKey("", "", auth.Spec.PublicKeyData)
=======
		_, fingerprint, err := fingerprint(auth.Spec.PublicKeyData)
>>>>>>> be248cc7
		if err != nil {
			glog.Errorf("Error parsing key for %q: %v", auth.Name, err)
			continue
		}
		keys[auth.Name] = fingerprint
	}
	// Get all AttestationAuthorities which have not attested the image.
	errMsgs := []string{}
	u := getUnAttested(auths, keys, atts)
	if len(u) == 0 {
		glog.Info("Attestation exists for all authorities")
		return nil
	}
	for _, a := range u {
		// Get or Create Note for this this Authority
		n, err := util.GetOrCreateAttestationNote(r.client, &a)
		if err != nil {
			errMsgs = append(errMsgs, err.Error())
		}
		// Get secret for this Authority
		s, err := r.config.Secret(isp.Namespace, a.Spec.PrivateKeySecretName)
		if err != nil {
			errMsgs = append(errMsgs, err.Error())
		}
		// Create Attestation Signature
		if _, err := r.client.CreateAttestationOccurence(n, image, s); err != nil {
			errMsgs = append(errMsgs, err.Error())
		}

	}
	if len(errMsgs) == 0 {
		return nil
	}
	return fmt.Errorf("one or more errors adding attestations: %s", errMsgs)
}

func getUnAttested(auths []v1beta1.AttestationAuthority, keys map[string]string, atts []metadata.PGPAttestation) []v1beta1.AttestationAuthority {
	l := []v1beta1.AttestationAuthority{}
	m := map[string]bool{}
	for _, a := range atts {
		m[a.KeyID] = true
	}

	for _, a := range auths {
		_, ok := m[keys[a.Name]]
		if !ok {
			l = append(l, a)
		}
	}
	return l
}

// fingerprint returns the fingerprint and key from the base64 encoded public key data
func fingerprint(publicKeyData string) (key, fingerprint string, err error) {
	publicData, err := base64.StdEncoding.DecodeString(publicKeyData)
	if err != nil {
		return key, fingerprint, err
	}
	s, err := attestation.NewPgpKey("", string(publicData))
	if err != nil {
		return key, fingerprint, err
	}
	return string(publicData), s.Fingerprint(), nil
}

func (r Reviewer) getAttestationAuthoritiesForISP(isp v1beta1.ImageSecurityPolicy) ([]v1beta1.AttestationAuthority, error) {
	auths := make([]v1beta1.AttestationAuthority, len(isp.Spec.AttestationAuthorityNames))
	for i, aName := range isp.Spec.AttestationAuthorityNames {
		a, err := r.config.Auths(isp.Namespace, aName)
		if err != nil {
			return nil, fmt.Errorf("Error getting attestors: %v", err)
		}
		auths[i] = *a
	}
	return auths, nil
}<|MERGE_RESOLUTION|>--- conflicted
+++ resolved
@@ -127,11 +127,7 @@
 	}
 	keys := map[string]string{}
 	for _, auth := range auths {
-<<<<<<< HEAD
-		s, err := secrets.NewPgpKey("", "", auth.Spec.PublicKeyData)
-=======
 		key, fingerprint, err := fingerprint(auth.Spec.PublicKeyData)
->>>>>>> be248cc7
 		if err != nil {
 			glog.Errorf("Error parsing key for %q: %v", auth.Name, err)
 			continue
@@ -175,11 +171,7 @@
 	}
 	keys := map[string]string{}
 	for _, auth := range auths {
-<<<<<<< HEAD
-		s, err := secrets.NewPgpKey("", "", auth.Spec.PublicKeyData)
-=======
 		_, fingerprint, err := fingerprint(auth.Spec.PublicKeyData)
->>>>>>> be248cc7
 		if err != nil {
 			glog.Errorf("Error parsing key for %q: %v", auth.Name, err)
 			continue
@@ -238,7 +230,7 @@
 	if err != nil {
 		return key, fingerprint, err
 	}
-	s, err := attestation.NewPgpKey("", string(publicData))
+	s, err := secrets.NewPgpKey("", string(publicData))
 	if err != nil {
 		return key, fingerprint, err
 	}
