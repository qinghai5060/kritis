--- conflicted
+++ resolved
@@ -88,11 +88,7 @@
 		{
 			Spec: v1beta1.AttestationAuthoritySpec{
 				PrivateKeySecretName: "test-success",
-<<<<<<< HEAD
-				PublicKeyData:        pub,
-=======
-				PublicKeyData:        base64.StdEncoding.EncodeToString([]byte(successSec.PublicKey)),
->>>>>>> be248cc7
+				PublicKeyData:        base64.StdEncoding.EncodeToString([]byte(pub)),
 			},
 		},
 	}
@@ -150,13 +146,8 @@
 			Spec: v1beta1.AttestationAuthoritySpec{
 				NoteReference:        "provider/test",
 				PrivateKeySecretName: "test",
-<<<<<<< HEAD
-				PublicKeyData:        pub,
-			}}}, nil
-=======
-				PublicKeyData:        base64.StdEncoding.EncodeToString([]byte(sec.PublicKey)),
+				PublicKeyData:        base64.StdEncoding.EncodeToString([]byte(pub)),
 			}}, nil
->>>>>>> be248cc7
 	}
 	mockValidate := func(isp v1beta1.ImageSecurityPolicy, image string, client metadata.Fetcher) ([]policy.Violation, error) {
 		if image == vulnImage {
