--- conflicted
+++ resolved
@@ -146,20 +146,12 @@
 	}
 
 	if doSign {
-<<<<<<< HEAD
-=======
-		// TODO: support passphrase to private key (consider add support in attestlib)
-		if passphrase != "" {
-			glog.Fatalf("Passphrase is not yet supported.\n")
-		}
->>>>>>> 6f51a6e7
 		// Read the signing credentials
 		// Either kmsKeyName or pgpPriKeyPath needs to be set
 		if kmsKeyName == "" && pgpPriKeyPath == "" {
 			glog.Fatalf("Neither kms_key_name or private_key is specified")
 		}
-<<<<<<< HEAD
-		var cSigner cryptolib.Signer
+		var cSigner attestlib.Signer
 		if kmsKeyName != "" {
 			glog.Infof("Using kms key %s for signing.", kmsKeyName)
 			if kmsDigestAlg == "" {
@@ -180,16 +172,10 @@
 				glog.Fatalf("Fail to read signer key: %v\n", err)
 			}
 			// Create a cryptolib signer
-			cSigner, err = cryptolib.NewPgpSigner(signerKey)
+			cSigner, err = attestlib.NewPgpSigner(signerKey)
 			if err != nil {
 				glog.Fatalf("Creating pgp signer failed: %v\n", err)
 			}
-=======
-		// Create an attestlib signer
-		cSigner, err := attestlib.NewPgpSigner(signerKey)
-		if err != nil {
-			glog.Fatalf("Creating crypto signer failed: %v\n", err)
->>>>>>> 6f51a6e7
 		}
 
 		// Check note name
